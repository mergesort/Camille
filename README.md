--- conflicted
+++ resolved
@@ -60,17 +60,13 @@
 - `SLACK_COMMUNITY_ID`: Your Slack workspace ID
 - `SLACK_SIGNING_SECRET`: Slack signing secret for request verification
 
-<<<<<<< HEAD
-
 5. Set up your development environment:
 ```bash
 npm run setup-dev-kv
 ```
 
 6. Start the development server:
-=======
-4. Start the development server:
->>>>>>> f6fb80a1
+
 ```bash
 npm run dev-local
 ```
